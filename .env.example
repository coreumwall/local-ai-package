# Change the name of this file to .env after updating it!

############
<<<<<<< HEAD
# [required] Add commentMore actions
=======
# [required] 
>>>>>>> 4a963c60
# n8n credentials - use the command `openssl rand -hex 32` to generate both
#   openssl is available by default on Linux/Mac
#   For Windows, you can use the 'Git Bash' terminal installed with git
#   Or run the command: python -c "import secrets; print(secrets.token_hex(32))"
############

N8N_ENCRYPTION_KEY=super-secret-key
N8N_USER_MANAGEMENT_JWT_SECRET=even-more-secret


############
# [required]
# Supabase Secrets

# YOU MUST CHANGE THESE BEFORE GOING INTO PRODUCTION
# Read these docs for any help: https://supabase.com/docs/guides/self-hosting/docker
# For the JWT Secret and keys, see: https://supabase.com/docs/guides/self-hosting/docker#generate-api-keys
# For the other secrets, see: https://supabase.com/docs/guides/self-hosting/docker#update-secrets
# You can really decide any value for POOLER_TENANT_ID like 1000.

# Note that using special symbols (like '%') can complicate things a bit for your Postgres password.
# If you use special symbols in your Postgres password, you must remember to percent-encode your password later if using the Postgres connection string, for example, postgresql://postgres.projectref:p%3Dword@aws-0-us-east-1.pooler.supabase.com:6543/postgres
############

POSTGRES_PASSWORD=your-super-secret-and-long-postgres-password
JWT_SECRET=your-super-secret-jwt-token-with-at-least-32-characters-long
ANON_KEY=eyJhbGciOiJIUzI1NiIsInR5cCI6IkpXVCJ9.eyAgCiAgICAicm9sZSI6ICJhbm9uIiwKICAgICJpc3MiOiAic3VwYWJhc2UtZGVtbyIsCiAgICAiaWF0IjogMTY0MTc2OTIwMCwKICAgICJleHAiOiAxNzk5NTM1NjAwCn0.dc_X5iR_VP_qT0zsiyj_I_OZ2T9FtRU2BBNWN8Bu4GE
SERVICE_ROLE_KEY=eyJhbGciOiJIUzI1NiIsInR5cCI6IkpXVCJ9.eyAgCiAgICAicm9sZSI6ICJzZXJ2aWNlX3JvbGUiLAogICAgImlzcyI6ICJzdXBhYmFzZS1kZW1vIiwKICAgICJpYXQiOiAxNjQxNzY5MjAwLAogICAgImV4cCI6IDE3OTk1MzU2MDAKfQ.DaYlNEoUrrEn2Ig7tqibS-PHK5vgusbcbo7X36XVt4Q
DASHBOARD_USERNAME=supabase
DASHBOARD_PASSWORD=this_password_is_insecure_and_should_be_updated
POOLER_TENANT_ID=your-tenant-id

############
# [required]
# Neo4j username and password
# Replace "neo4j" with your chosen username and "password" with your chosen password.
# Keep the "/" as a separator between the two.
############

NEO4J_AUTH=neo4j/password

############
# [required]
# Langfuse credentials
# Each of the secret keys you can set to whatever you want, just make it secure!
# For the encryption key, use the command `openssl rand -hex 32`
#   openssl is available by defualt on Linux/Mac
#   For Windows, you can use the 'Git Bash' terminal installed with git
############

CLICKHOUSE_PASSWORD=super-secret-key-1
MINIO_ROOT_PASSWORD=super-secret-key-2
LANGFUSE_SALT=super-secret-key-3
NEXTAUTH_SECRET=super-secret-key-4
ENCRYPTION_KEY=generate-with-openssl # generate via `openssl rand -hex 32`

############
# [required for prod]
# Caddy Config

# By default listen on https://localhost:[service port] and don't use an email for SSL
# To change this for production:
# Uncomment all of these environment variables for the services you want exposed
# Note that you might not want to expose Ollama or SearXNG since they aren't secured by default
# Replace the placeholder value with the host for each service (like n8n.yourdomain.com)
# Replace internal by your email (require to create a Let's Encrypt certificate)
############

# N8N_HOSTNAME=n8n.yourdomain.com
# WEBUI_HOSTNAME=openwebui.yourdomain.com
# FLOWISE_HOSTNAME=flowise.yourdomain.com
# SUPABASE_HOSTNAME=supabase.yourdomain.com
# LANGFUSE_HOSTNAME=langfuse.yourdomain.com
# OLLAMA_HOSTNAME=ollama.yourdomain.com
# SEARXNG_HOSTNAME=searxng.yourdomain.com
# NEO4J_HOSTNAME=neo4j.yourdomain.com
# LETSENCRYPT_EMAIL=internal



############
# [optional] 
# PORTS - Centralized port configuration for all services
# These ports are used for external access in private environment
# Change these if you have port conflicts on your system
############

# Core AI Services
N8N_PORT=5678
OPEN_WEBUI_PORT=8080
FLOWISE_PORT=3001
OLLAMA_PORT=11434

# Vector & Graph Databases  
QDRANT_PORT_API=6333
QDRANT_PORT_GRPC=6334
NEO4J_PORT_HTTP=7474
NEO4J_PORT_HTTPS=7473
NEO4J_PORT_BOLT=7687

# Observability & Analytics
LANGFUSE_WEB_PORT=3000
LANGFUSE_WORKER_PORT=3030

# Data Storage Services
POSTGRES_EXTERNAL_PORT=5433
REDIS_PORT=6379
CLICKHOUSE_PORT_HTTP=8123
CLICKHOUSE_PORT_NATIVE=9000
CLICKHOUSE_PORT_MYSQL=9009

# S3 Storage (MinIO)
MINIO_PORT_API=9010
MINIO_PORT_CONSOLE=9011

# Search & Proxy
SEARXNG_PORT=8081
CADDY_PORT_HTTP=80
CADDY_PORT_HTTPS=443

# Internal Service Ports (for Caddyfile reverse proxy)
# These are the internal container ports - usually don't need to change
N8N_INTERNAL_PORT=5678
OPEN_WEBUI_INTERNAL_PORT=8080
FLOWISE_INTERNAL_PORT=3001
LANGFUSE_WEB_INTERNAL_PORT=3000
OLLAMA_INTERNAL_PORT=11434
NEO4J_INTERNAL_PORT=7474
KONG_INTERNAL_PORT=8000
SEARXNG_INTERNAL_PORT=8080

# Bind IP Address for private environment (change if needed)
BIND_IP=127.0.0.1


# Everything below this point is optional.
# Default values will suffice unless you need more features/customization.

   #
   #
#######
 #####
   #

############
# Optional Google Authentication for Supabase
# Get these values from the Google Admin Console
############
# ENABLE_GOOGLE_SIGNUP=true
# GOOGLE_CLIENT_ID=
# GOOGLE_CLIENT_SECRET=
# GOOGLE_REDIRECT_URI=

############
# Optional SearXNG Config
# If you run a very small or a very large instance, you might want to change the amount of used uwsgi workers and threads per worker
# More workers (= processes) means that more search requests can be handled at the same time, but it also causes more resource usage
############

# SEARXNG_UWSGI_WORKERS=4
# SEARXNG_UWSGI_THREADS=4

############
# Database - You can change these to any PostgreSQL database that has logical replication enabled.
############

POSTGRES_HOST=db
POSTGRES_DB=postgres
POSTGRES_PORT=5432
# default user is postgres
POSTGRES_USER=postgres

############
# Supavisor -- Database pooler and others that can be left as default values
############
POOLER_PROXY_PORT_TRANSACTION=6543
POOLER_DEFAULT_POOL_SIZE=20
POOLER_MAX_CLIENT_CONN=100
SECRET_KEY_BASE=UpNVntn3cDxHJpq99YMc1T1AQgQpc8kfYTuRgBiYa15BLrx8etQoXz3gZv1/u2oq
VAULT_ENC_KEY=your-32-character-encryption-key
# Pool size for internal metadata storage used by Supavisor
# This is separate from client connections and used only by Supavisor itself
POOLER_DB_POOL_SIZE=5


############
# API Proxy - Configuration for the Kong Reverse proxy.
############

KONG_HTTP_PORT=8000
KONG_HTTPS_PORT=8443


############
# API - Configuration for PostgREST.
############

PGRST_DB_SCHEMAS=public,storage,graphql_public

############
# Flowise - Authentication Configuration for Flowise.
############
#FLOWISE_USERNAME=your_username
#FLOWISE_PASSWORD=your_password


############
# Auth - Configuration for the GoTrue authentication server.
############

## General
SITE_URL=http://localhost:3000
ADDITIONAL_REDIRECT_URLS=
JWT_EXPIRY=3600
DISABLE_SIGNUP=false
API_EXTERNAL_URL=http://localhost:8000

## Mailer Config
MAILER_URLPATHS_CONFIRMATION="/auth/v1/verify"
MAILER_URLPATHS_INVITE="/auth/v1/verify"
MAILER_URLPATHS_RECOVERY="/auth/v1/verify"
MAILER_URLPATHS_EMAIL_CHANGE="/auth/v1/verify"

## Email auth
ENABLE_EMAIL_SIGNUP=true
ENABLE_EMAIL_AUTOCONFIRM=true
SMTP_ADMIN_EMAIL=admin@example.com
SMTP_HOST=supabase-mail
SMTP_PORT=2500
SMTP_USER=fake_mail_user
SMTP_PASS=fake_mail_password
SMTP_SENDER_NAME=fake_sender
ENABLE_ANONYMOUS_USERS=false

## Phone auth
ENABLE_PHONE_SIGNUP=true
ENABLE_PHONE_AUTOCONFIRM=true


############
# Studio - Configuration for the Dashboard
############

STUDIO_DEFAULT_ORGANIZATION=Default Organization
STUDIO_DEFAULT_PROJECT=Default Project

STUDIO_PORT=3000
# replace if you intend to use Studio outside of localhost
SUPABASE_PUBLIC_URL=http://localhost:8000

# Enable webp support
IMGPROXY_ENABLE_WEBP_DETECTION=true

# Add your OpenAI API key to enable SQL Editor Assistant
OPENAI_API_KEY=


############
# Functions - Configuration for Functions
############
# NOTE: VERIFY_JWT applies to all functions. Per-function VERIFY_JWT is not supported yet.
FUNCTIONS_VERIFY_JWT=false


############
# Logs - Configuration for Analytics
# Please refer to https://supabase.com/docs/reference/self-hosting-analytics/introduction
############

# Change vector.toml sinks to reflect this change
# these cannot be the same value
LOGFLARE_PUBLIC_ACCESS_TOKEN=your-super-secret-and-long-logflare-key-public
LOGFLARE_PRIVATE_ACCESS_TOKEN=your-super-secret-and-long-logflare-key-private

# Docker socket location - this value will differ depending on your OS
DOCKER_SOCKET_LOCATION=/var/run/docker.sock

# Google Cloud Project details
GOOGLE_PROJECT_ID=GOOGLE_PROJECT_ID
GOOGLE_PROJECT_NUMBER=GOOGLE_PROJECT_NUMBER<|MERGE_RESOLUTION|>--- conflicted
+++ resolved
@@ -1,11 +1,7 @@
 # Change the name of this file to .env after updating it!
 
 ############
-<<<<<<< HEAD
-# [required] Add commentMore actions
-=======
 # [required] 
->>>>>>> 4a963c60
 # n8n credentials - use the command `openssl rand -hex 32` to generate both
 #   openssl is available by default on Linux/Mac
 #   For Windows, you can use the 'Git Bash' terminal installed with git
