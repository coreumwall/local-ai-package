--- conflicted
+++ resolved
@@ -39,11 +39,7 @@
     - OLLAMA_CONTEXT_LENGTH=8192
     - OLLAMA_FLASH_ATTENTION=1
     - OLLAMA_KV_CACHE_TYPE=q8_0
-<<<<<<< HEAD
-    - OLLAMA_MAX_LOADED_MODELS=2    
-=======
     - OLLAMA_MAX_LOADED_MODELS=2
->>>>>>> 4a963c60
   volumes:
     - ollama_storage:/root/.ollama
 
@@ -67,11 +63,7 @@
     environment:
         - PORT=3001
         - FLOWISE_USERNAME=${FLOWISE_USERNAME}
-<<<<<<< HEAD
-        - FLOWISE_PASSWORD=${FLOWISE_PASSWORD}  
-=======
         - FLOWISE_PASSWORD=${FLOWISE_PASSWORD}
->>>>>>> 4a963c60
     extra_hosts:
       - "host.docker.internal:host-gateway"
     volumes:
@@ -136,24 +128,15 @@
       - 7687/tcp
     environment:
         - NEO4J_AUTH=${NEO4J_AUTH:-"neo4j/your_password"}
-<<<<<<< HEAD
-    restart: always      
-=======
-    restart: always
->>>>>>> 4a963c60
+    restart: always
 
   caddy:
     container_name: caddy
     image: docker.io/library/caddy:2-alpine
     restart: unless-stopped
     ports:
-<<<<<<< HEAD
       - ${CADDY_PORT_HTTP:-80}:80/tcp
       - ${CADDY_PORT_HTTPS:-443}:443/tcp
-=======
-      - 80:80/tcp
-      - 443:443/tcp
->>>>>>> 4a963c60
     expose:
       - 2019/tcp
       - 443/tcp
@@ -161,11 +144,7 @@
       - 80/tcp
     volumes:
       - ./Caddyfile:/etc/caddy/Caddyfile:ro
-<<<<<<< HEAD
-      - ./caddy-addon:/etc/caddy/addons:ro      
-=======
       - ./caddy-addon:/etc/caddy/addons:ro
->>>>>>> 4a963c60
       - caddy-data:/data:rw
       - caddy-config:/config:rw
     environment:
