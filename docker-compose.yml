include:
  - ./supabase/docker/docker-compose.yml
 
volumes:
  n8n_storage:
  ollama_storage:
  qdrant_storage:
  open-webui:
  flowise:
  caddy-data:
  caddy-config:
  valkey-data:  

x-n8n: &service-n8n
  image: n8nio/n8n:latest
  environment:
    - DB_TYPE=postgresdb
    - DB_POSTGRESDB_HOST=db
    - DB_POSTGRESDB_USER=postgres
    - DB_POSTGRESDB_PASSWORD=${POSTGRES_PASSWORD}
    - DB_POSTGRESDB_DATABASE=postgres
    - N8N_DIAGNOSTICS_ENABLED=false
    - N8N_PERSONALIZATION_ENABLED=false
    - N8N_ENCRYPTION_KEY
    - N8N_USER_MANAGEMENT_JWT_SECRET

x-ollama: &service-ollama
  image: ollama/ollama:latest
  container_name: ollama
  restart: unless-stopped
  ports:
    - 11434:11434
  volumes:
    - ollama_storage:/root/.ollama
  healthcheck:
    test:
      - CMD-SHELL
      - bash -c '</dev/tcp/localhost/11434' || exit 1
    interval: 30s
    timeout: 5s
    retries: 5
    start_period: 15s    

x-init-ollama: &init-ollama
  image: ollama/ollama:latest
  container_name: ollama-pull-llama
  volumes:
    - ollama_storage:/root/.ollama
  entrypoint: /bin/sh
  command:
    - "-c"
    - "sleep 3; OLLAMA_HOST=ollama:11434 ollama pull qwen2.5:7b-instruct-q4_K_M; OLLAMA_HOST=ollama:11434 ollama pull nomic-embed-text"
    # For a larger context length verison of the model, run these commands:
    # echo "FROM qwen2.5:7b-instruct-q4_K_M\n\nPARAMETER num_ctx 8096" > Modelfile
    # ollama create qwen2.5:7b-8k -f ./Modelfile
    # Change the name of the LLM and num_ctx as you see fit.

services:
  flowise:
    image: flowiseai/flowise
    restart: unless-stopped
    container_name: flowise
    environment:
        - PORT=3001
    ports:
        - 3001:3001
    extra_hosts:
      - "host.docker.internal:host-gateway"        
    volumes:
        - ~/.flowise:/root/.flowise
    entrypoint: /bin/sh -c "sleep 3; flowise start"
    healthcheck:
      test:
        [
          "CMD", "wget", "--spider", "--no-verbose", "-T","1", "http://flowise:3001/","-O","/dev/null"
        ]
      interval: 30s
      timeout: 5s
      retries: 5
      start_period: 15s       

  open-webui:
    image: ghcr.io/open-webui/open-webui:main
    restart: unless-stopped
    container_name: open-webui
    ports:
      - "3000:8080"
    extra_hosts:
      - "host.docker.internal:host-gateway"
    volumes:
      - open-webui:/app/backend/data
    healthcheck:
      test:
        [
          "CMD", "curl", "-sSfL", "--head", "-o", "/dev/null", "http://open-webui:8080/health"
        ]
      interval: 30s
      timeout: 5s
      retries: 5     
      start_period: 15s   
    depends_on:
      n8n:
        condition: service_healthy       

  n8n-import:
    <<: *service-n8n
    container_name: n8n-import
    entrypoint: /bin/sh
    command:
      - "-c"
      - "n8n import:credentials --separate --input=/backup/credentials && n8n import:workflow --separate --input=/backup/workflows"
    volumes:
      - ./n8n/backup:/backup  
    depends_on:
      # Wait for supabase postgres to be ready.
      db:
        condition: service_healthy          

  n8n:
    <<: *service-n8n
    container_name: n8n
    restart: unless-stopped
    ports:
      - 5678:5678
    volumes:
      - n8n_storage:/home/node/.n8n
      - ./n8n/backup:/backup
      - ./shared:/data/shared
    healthcheck:
      test:
        [
          "CMD", "wget", "--spider", "--no-verbose", "-T","1", "http://n8n:5678/","-O","/dev/null"
        ]
      interval: 30s
      timeout: 5s
      retries: 5
      start_period: 15s
    depends_on:
      n8n-import:
        condition: service_completed_successfully
      # Wait for supabase postgres to be ready.
      db:
        condition: service_healthy    
      # Wait for qdrant to be ready.
      qdrant:
        condition: service_healthy          

  qdrant:
    image: qdrant/qdrant
    container_name: qdrant
    restart: unless-stopped
    ports:
      - 6333:6333
    volumes:
      - qdrant_storage:/qdrant/storage
    healthcheck:
      test:
        - CMD-SHELL
        - bash -c '</dev/tcp/localhost/6333' || exit 1
      interval: 30s
      timeout: 5s
      retries: 5
<<<<<<< HEAD
      start_period: 15s  
=======
      start_period: 15s
>>>>>>> 732eaeac

  caddy:
    container_name: caddy
    image: docker.io/library/caddy:2-alpine
    network_mode: host
    restart: unless-stopped
    volumes:
      - ./Caddyfile:/etc/caddy/Caddyfile:ro
      - caddy-data:/data:rw
      - caddy-config:/config:rw
    environment:
      - N8N_HOSTNAME=${N8N_HOSTNAME:-":8001"}
      - WEBUI_HOSTNAME=${WEBUI_HOSTNAME:-":8002"}
      - FLOWISE_HOSTNAME=${FLOWISE_HOSTNAME:-":8003"}
      - OLLAMA_HOSTNAME=${OLLAMA_HOSTNAME:-":8004"}
      - SUPABASE_HOSTNAME=${SUPABASE_HOSTNAME:-":8005"}
      - SEARXNG_HOSTNAME=${SEARXNG_HOSTNAME:-":8006"}
      - LETSENCRYPT_EMAIL=${LETSENCRYPT_EMAIL:-internal}
    cap_drop:
      - ALL
    cap_add:
      - NET_BIND_SERVICE
    logging:
      driver: "json-file"
      options:
        max-size: "1m"
        max-file: "1"
    healthcheck:
      test:
        [
          "CMD", "wget", "--spider", "--no-verbose", "-T","1", "http://localhost:8001/","-O","/dev/null"
        ]
      interval: 30s
      timeout: 5s
      retries: 5
      start_period: 15s        

  redis:
    container_name: redis
    image: docker.io/valkey/valkey:8-alpine
    command: valkey-server --save 30 1 --loglevel warning
    restart: unless-stopped
    volumes:
      - valkey-data:/data
    cap_drop:
      - ALL
    cap_add:
      - SETGID
      - SETUID
      - DAC_OVERRIDE
    logging:
      driver: "json-file"
      options:
        max-size: "1m"
        max-file: "1"
    healthcheck:
      test: ["CMD", "redis-cli", "ping"]
      interval: 30s
      timeout: 5s
      retries: 3    
      start_period: 15s

  searxng:
    container_name: searxng
    image: docker.io/searxng/searxng:latest
    restart: unless-stopped
    ports:
      - 8080:8080
    volumes:
      - ./searxng:/etc/searxng:rw
    environment:
      - SEARXNG_BASE_URL=https://${SEARXNG_HOSTNAME:-localhost}/
      - UWSGI_WORKERS=${SEARXNG_UWSGI_WORKERS:-4}
      - UWSGI_THREADS=${SEARXNG_UWSGI_THREADS:-4}
    cap_drop:
      - ALL
    cap_add:
      - CHOWN
      - SETGID
      - SETUID
    logging:
      driver: "json-file"
      options:
        max-size: "1m"
        max-file: "1"   
    healthcheck:
      test: ["CMD", "wget", "--spider", "--no-verbose", "-T","1", "http://localhost:8080/healthz","-O","/dev/null"]
      interval: 30s
      timeout: 5s
      retries: 3           
      start_period: 15s

  ollama-cpu:
    profiles: ["cpu"]
    <<: *service-ollama

  ollama-gpu:
    profiles: ["gpu-nvidia"]
    <<: *service-ollama
    deploy:
      resources:
        reservations:
          devices:
            - driver: nvidia
              count: 1
              capabilities: [gpu]

  ollama-gpu-amd:
    profiles: ["gpu-amd"]
    <<: *service-ollama
    image: ollama/ollama:rocm
    devices:
      - "/dev/kfd"
      - "/dev/dri"

  ollama-pull-llama-cpu:
    profiles: ["cpu"]
    <<: *init-ollama
    depends_on:
      - ollama-cpu

  ollama-pull-llama-gpu:
    profiles: ["gpu-nvidia"]
    <<: *init-ollama
    depends_on:
      - ollama-gpu

  ollama-pull-llama-gpu-amd:
    profiles: [gpu-amd]
    <<: *init-ollama
    image: ollama/ollama:rocm
    depends_on:
     - ollama-gpu-amd<|MERGE_RESOLUTION|>--- conflicted
+++ resolved
@@ -160,11 +160,7 @@
       interval: 30s
       timeout: 5s
       retries: 5
-<<<<<<< HEAD
-      start_period: 15s  
-=======
-      start_period: 15s
->>>>>>> 732eaeac
+      start_period: 15s
 
   caddy:
     container_name: caddy
