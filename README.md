# Self-hosted AI Package

**Self-hosted AI Package** is an open, docker compose template that
quickly bootstraps a fully featured Local AI and Low Code development
environment including Ollama for your local LLMs, Open WebUI for an interface to chat with your N8N agents, and Supabase for your database, vector store, and authentication. 

This is Cole's version with a couple of improvements and the addition of Supabase, Open WebUI, Flowise, Langfuse, SearXNG, and Caddy!
Also, the local RAG AI Agent workflows from the video will be automatically in your 
n8n instance if you use this setup instead of the base one provided by n8n!

## Important Links

- [Local AI community](https://thinktank.ottomator.ai/c/local-ai/18) forum over in the oTTomator Think Tank

- [GitHub Kanban board](https://github.com/users/coleam00/projects/2/views/1) for feature implementation and bug squashing.

- [Original Local AI Starter Kit](https://github.com/n8n-io/self-hosted-ai-starter-kit) by the n8n team

- Download my N8N + OpenWebUI integration [directly on the Open WebUI site.](https://openwebui.com/f/coleam/n8n_pipe/) (more instructions below)

![n8n.io - Screenshot](https://raw.githubusercontent.com/n8n-io/self-hosted-ai-starter-kit/main/assets/n8n-demo.gif)

Curated by <https://github.com/n8n-io> and <https://github.com/coleam00>, it combines the self-hosted n8n
platform with a curated list of compatible AI products and components to
quickly get started with building self-hosted AI workflows.

### What’s included

✅ [**Self-hosted n8n**](https://n8n.io/) - Low-code platform with over 400
integrations and advanced AI components

✅ [**Supabase**](https://supabase.com/) - Open source database as a service -
most widely used database for AI agents

✅ [**Ollama**](https://ollama.com/) - Cross-platform LLM platform to install
and run the latest local LLMs

✅ [**Open WebUI**](https://openwebui.com/) - ChatGPT-like interface to
privately interact with your local models and N8N agents

✅ [**Flowise**](https://flowiseai.com/) - No/low code AI agent
builder that pairs very well with n8n

✅ [**Qdrant**](https://qdrant.tech/) - Open source, high performance vector
store with an comprehensive API. Even though you can use Supabase for RAG, this was
kept unlike Postgres since it's faster than Supabase so sometimes is the better option.

✅ [**SearXNG**](https://searxng.org/) - Open source, free internet metasearch engine which aggregates 
results from up to 229 search services. Users are neither tracked nor profiled, hence the fit with the local AI package.

✅ [**Caddy**](https://caddyserver.com/) - Managed HTTPS/TLS for custom domains

✅ [**Langfuse**](https://langfuse.com/) - Open source LLM engineering platform for agent observability

## Prerequisites

Before you begin, make sure you have the following software installed:

- [Python](https://www.python.org/downloads/) - Required to run the setup script
- [Git/GitHub Desktop](https://desktop.github.com/) - For easy repository management
- [Docker/Docker Desktop](https://www.docker.com/products/docker-desktop/) - Required to run all services

## Installation

Clone the repository and navigate to the project directory:
```bash
git clone https://github.com/coleam00/local-ai-packaged.git
cd local-ai-packaged
```

Before running the services, you need to set up your environment variables for Supabase following their [self-hosting guide](https://supabase.com/docs/guides/self-hosting/docker#securing-your-services).

1. Make a copy of `.env.example` and rename it to `.env` in the root directory of the project
2. Set the following required environment variables:
   ```bash
   ############
   # N8N Configuration
   ############
   N8N_ENCRYPTION_KEY=
   N8N_USER_MANAGEMENT_JWT_SECRET=

   ############
   # Supabase Secrets
   ############
   POSTGRES_PASSWORD=
   JWT_SECRET=
   ANON_KEY=
   SERVICE_ROLE_KEY=
   DASHBOARD_USERNAME=
   DASHBOARD_PASSWORD=
   POOLER_TENANT_ID=

   ############
   # Langfuse credentials
   ############

   CLICKHOUSE_PASSWORD=
   MINIO_ROOT_PASSWORD=
   LANGFUSE_SALT=
   NEXTAUTH_SECRET=
   ENCRYPTION_KEY=  
   ```

> [!IMPORTANT]
> Make sure to generate secure random values for all secrets. Never use the example values in production.

3. Set the following environment variables if deploying to production, otherwise leave commented:
   ```bash
   ############
   # Caddy Config
   ############

   N8N_HOSTNAME=n8n.yourdomain.com
   WEBUI_HOSTNAME=:openwebui.yourdomain.com
   FLOWISE_HOSTNAME=:flowise.yourdomain.com
   SUPABASE_HOSTNAME=:supabase.yourdomain.com
   OLLAMA_HOSTNAME=:ollama.yourdomain.com
   SEARXNG_HOSTNAME=searxng.yourdomain.com
   LETSENCRYPT_EMAIL=your-email-address
   ```   

---

The project includes a `start_services.py` script that handles starting both the Supabase and local AI services. The script accepts a `--profile` flag to specify which GPU configuration to use.

### For Nvidia GPU users

```bash
python start_services.py --profile gpu-nvidia
```

> [!NOTE]
> If you have not used your Nvidia GPU with Docker before, please follow the
> [Ollama Docker instructions](https://github.com/ollama/ollama/blob/main/docs/docker.md).

### For AMD GPU users on Linux

```bash
python start_services.py --profile gpu-amd
```

### For Mac / Apple Silicon users

If you're using a Mac with an M1 or newer processor, you can't expose your GPU to the Docker instance, unfortunately. There are two options in this case:

1. Run the starter kit fully on CPU:
   ```bash
   python start_services.py --profile cpu
   ```

2. Run Ollama on your Mac for faster inference, and connect to that from the n8n instance:
   ```bash
   python start_services.py --profile none
   ```

   If you want to run Ollama on your mac, check the [Ollama homepage](https://ollama.com/) for installation instructions.

#### For Mac users running OLLAMA locally

If you're running OLLAMA locally on your Mac (not in Docker), you need to modify the OLLAMA_HOST environment variable in the n8n service configuration. Update the x-n8n section in your Docker Compose file as follows:

```yaml
x-n8n: &service-n8n
  # ... other configurations ...
  environment:
    # ... other environment variables ...
    - OLLAMA_HOST=host.docker.internal:11434
```

Additionally, after you see "Editor is now accessible via: http://localhost:5678/":

1. Head to http://localhost:5678/home/credentials
2. Click on "Local Ollama service"
3. Change the base URL to "http://host.docker.internal:11434/"

### For everyone else

```bash
python start_services.py --profile cpu
```

## Deploying to the Cloud

### Prerequisites for the below steps

- Linux machine (preferably Unbuntu) with Nano, Git, and Docker installed

### Extra steps

Before running the above commands to pull the repo and install everything:

1. Run the commands as root to open up the necessary ports:
   - ufw enable
   - ufw allow 8000 && ufw allow 3000 && ufw allow 5678 && ufw allow 3002 && ufw allow 80 && ufw allow 443
   - ufw allow 3001 (if you want to expose Flowise, you will have to set up the [environment variables](https://docs.flowiseai.com/configuration/environment-variables) to enable authentication)
   - ufw allow 8080 (if you want to expose SearXNG)
   - ufw allow 11434 (if you want to expose Ollama)
   - ufw reload

2. Set up A records for your DNS provider to point your subdomains you'll set up in the .env file for Caddy
to the IP address of your cloud instance.

   For example, A record to point n8n to [cloud instance IP] for n8n.yourdomain.com

## ⚡️ Quick start and usage

The main component of the self-hosted AI starter kit is a docker compose file
pre-configured with network and disk so there isn’t much else you need to
install. After completing the installation steps above, follow the steps below
to get started.

1. Open <http://localhost:5678/> in your browser to set up n8n. You’ll only
   have to do this once. You are NOT creating an account with n8n in the setup here,
   it is only a local account for your instance!
2. Open the included workflow:
   <http://localhost:5678/workflow/vTN9y2dLXqTiDfPT>
3. Create credentials for every service:
   
   Ollama URL: http://ollama:11434

   Postgres (through Supabase): use DB, username, and password from .env. IMPORTANT: Host is 'db'
   Since that is the name of the service running Supabase

   Qdrant URL: http://qdrant:6333 (API key can be whatever since this is running locally)

   Google Drive: Follow [this guide from n8n](https://docs.n8n.io/integrations/builtin/credentials/google/).
   Don't use localhost for the redirect URI, just use another domain you have, it will still work!
   Alternatively, you can set up [local file triggers](https://docs.n8n.io/integrations/builtin/core-nodes/n8n-nodes-base.localfiletrigger/).
4. Select **Test workflow** to start running the workflow.
5. If this is the first time you’re running the workflow, you may need to wait
   until Ollama finishes downloading Llama3.1. You can inspect the docker
   console logs to check on the progress.
6. Make sure to toggle the workflow as active and copy the "Production" webhook URL!
7. Open <http://localhost:3000/> in your browser to set up Open WebUI.
You’ll only have to do this once. You are NOT creating an account with Open WebUI in the 
setup here, it is only a local account for your instance!
8. Go to Workspace -> Functions -> Add Function -> Give name + description then paste in
the code from `n8n_pipe.py`

   The function is also [published here on Open WebUI's site](https://openwebui.com/f/coleam/n8n_pipe/).

9. Click on the gear icon and set the n8n_url to the production URL for the webhook
you copied in a previous step.
10. Toggle the function on and now it will be available in your model dropdown in the top left! 

To open n8n at any time, visit <http://localhost:5678/> in your browser.
To open Open WebUI at any time, visit <http://localhost:3000/>.

With your n8n instance, you’ll have access to over 400 integrations and a
suite of basic and advanced AI nodes such as
[AI Agent](https://docs.n8n.io/integrations/builtin/cluster-nodes/root-nodes/n8n-nodes-langchain.agent/),
[Text classifier](https://docs.n8n.io/integrations/builtin/cluster-nodes/root-nodes/n8n-nodes-langchain.text-classifier/),
and [Information Extractor](https://docs.n8n.io/integrations/builtin/cluster-nodes/root-nodes/n8n-nodes-langchain.information-extractor/)
nodes. To keep everything local, just remember to use the Ollama node for your
language model and Qdrant as your vector store.

> [!NOTE]
> This starter kit is designed to help you get started with self-hosted AI
> workflows. While it’s not fully optimized for production environments, it
> combines robust components that work well together for proof-of-concept
> projects. You can customize it to meet your specific needs

## Upgrading

To update all containers to their latest versions (n8n, Open WebUI, etc.), run these commands:

```bash
# Stop all services
<<<<<<< HEAD
docker compose -p localai --profile <your-profile> -f docker-compose.yml -f supabase/docker/docker-compose.yml down

# Pull latest versions of all containers
docker compose -p localai --profile <your-profile> -f docker-compose.yml -f supabase/docker/docker-compose.yml pull
=======
docker compose -p localai -f docker-compose.yml --profile <your-profile> down

# Pull latest versions of all containers
docker compose -p localai -f docker-compose.yml --profile <your-profile> pull
>>>>>>> 1652d13f

# Start services again with your desired profile
python start_services.py --profile <your-profile>
```

Replace `<your-profile>` with one of: `cpu`, `gpu-nvidia`, `gpu-amd`, or `none`.

Note: The `start_services.py` script itself does not update containers - it only restarts them or pulls them if you are downloading these containers for the first time. To get the latest versions, you must explicitly run the commands above.
Note: Adding `--profile <your-profile>` to the docker compose commands ensure proper shutdown of the ollama containers, disposal of the `localai_default` network as well as update of the ollama docker images.

## Troubleshooting

Here are solutions to common issues you might encounter:

### Supabase Issues

- **Supabase Pooler Restarting**: If the supabase-pooler container keeps restarting itself, follow the instructions in [this GitHub issue](https://github.com/supabase/supabase/issues/30210#issuecomment-2456955578).

- **Supabase Analytics Startup Failure**: If the supabase-analytics container fails to start after changing your Postgres password, delete the folder `supabase/docker/volumes/db/data`.

- **If using Docker Desktop**: Go into the Docker settings and make sure "Expose daemon on tcp://localhost:2375 without TLS" is turned on

- **Supabase Service Unavailable** - Make sure you don't have an "@" character in your Postgres password! If the connection to the kong container is working (the container logs say it is receiving requests from n8n) but n8n says it cannot connect, this is generally the problem from what the community has shared. Other characters might not be allowed too, the @ symbol is just the one I know for sure!

### GPU Support Issues

- **Windows GPU Support**: If you're having trouble running Ollama with GPU support on Windows with Docker Desktop:
  1. Open Docker Desktop settings
  2. Enable WSL 2 backend
  3. See the [Docker GPU documentation](https://docs.docker.com/desktop/features/gpu/) for more details

- **Linux GPU Support**: If you're having trouble running Ollama with GPU support on Linux, follow the [Ollama Docker instructions](https://github.com/ollama/ollama/blob/main/docs/docker.md).

## 👓 Recommended reading

n8n is full of useful content for getting started quickly with its AI concepts
and nodes. If you run into an issue, go to [support](#support).

- [AI agents for developers: from theory to practice with n8n](https://blog.n8n.io/ai-agents/)
- [Tutorial: Build an AI workflow in n8n](https://docs.n8n.io/advanced-ai/intro-tutorial/)
- [Langchain Concepts in n8n](https://docs.n8n.io/advanced-ai/langchain/langchain-n8n/)
- [Demonstration of key differences between agents and chains](https://docs.n8n.io/advanced-ai/examples/agent-chain-comparison/)
- [What are vector databases?](https://docs.n8n.io/advanced-ai/examples/understand-vector-databases/)

## 🎥 Video walkthrough

- [Cole's Guide to the Local AI Starter Kit](https://youtu.be/pOsO40HSbOo)

## 🛍️ More AI templates

For more AI workflow ideas, visit the [**official n8n AI template
gallery**](https://n8n.io/workflows/?categories=AI). From each workflow,
select the **Use workflow** button to automatically import the workflow into
your local n8n instance.

### Learn AI key concepts

- [AI Agent Chat](https://n8n.io/workflows/1954-ai-agent-chat/)
- [AI chat with any data source (using the n8n workflow too)](https://n8n.io/workflows/2026-ai-chat-with-any-data-source-using-the-n8n-workflow-tool/)
- [Chat with OpenAI Assistant (by adding a memory)](https://n8n.io/workflows/2098-chat-with-openai-assistant-by-adding-a-memory/)
- [Use an open-source LLM (via HuggingFace)](https://n8n.io/workflows/1980-use-an-open-source-llm-via-huggingface/)
- [Chat with PDF docs using AI (quoting sources)](https://n8n.io/workflows/2165-chat-with-pdf-docs-using-ai-quoting-sources/)
- [AI agent that can scrape webpages](https://n8n.io/workflows/2006-ai-agent-that-can-scrape-webpages/)

### Local AI templates

- [Tax Code Assistant](https://n8n.io/workflows/2341-build-a-tax-code-assistant-with-qdrant-mistralai-and-openai/)
- [Breakdown Documents into Study Notes with MistralAI and Qdrant](https://n8n.io/workflows/2339-breakdown-documents-into-study-notes-using-templating-mistralai-and-qdrant/)
- [Financial Documents Assistant using Qdrant and](https://n8n.io/workflows/2335-build-a-financial-documents-assistant-using-qdrant-and-mistralai/) [ Mistral.ai](http://mistral.ai/)
- [Recipe Recommendations with Qdrant and Mistral](https://n8n.io/workflows/2333-recipe-recommendations-with-qdrant-and-mistral/)

## Tips & tricks

### Accessing local files

The self-hosted AI starter kit will create a shared folder (by default,
located in the same directory) which is mounted to the n8n container and
allows n8n to access files on disk. This folder within the n8n container is
located at `/data/shared` -- this is the path you’ll need to use in nodes that
interact with the local filesystem.

**Nodes that interact with the local filesystem**

- [Read/Write Files from Disk](https://docs.n8n.io/integrations/builtin/core-nodes/n8n-nodes-base.filesreadwrite/)
- [Local File Trigger](https://docs.n8n.io/integrations/builtin/core-nodes/n8n-nodes-base.localfiletrigger/)
- [Execute Command](https://docs.n8n.io/integrations/builtin/core-nodes/n8n-nodes-base.executecommand/)

## 📜 License

This project (originally created by the n8n team, link at the top of the README) is licensed under the Apache License 2.0 - see the
[LICENSE](LICENSE) file for details.<|MERGE_RESOLUTION|>--- conflicted
+++ resolved
@@ -266,17 +266,10 @@
 
 ```bash
 # Stop all services
-<<<<<<< HEAD
-docker compose -p localai --profile <your-profile> -f docker-compose.yml -f supabase/docker/docker-compose.yml down
-
-# Pull latest versions of all containers
-docker compose -p localai --profile <your-profile> -f docker-compose.yml -f supabase/docker/docker-compose.yml pull
-=======
 docker compose -p localai -f docker-compose.yml --profile <your-profile> down
 
 # Pull latest versions of all containers
 docker compose -p localai -f docker-compose.yml --profile <your-profile> pull
->>>>>>> 1652d13f
 
 # Start services again with your desired profile
 python start_services.py --profile <your-profile>
